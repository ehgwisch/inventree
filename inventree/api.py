--- conflicted
+++ resolved
@@ -44,7 +44,6 @@
             username - Login username
             password - Login password
             token - Authentication token (if provided, username/password are ignored)
-            token_name - Name of the token to request (default = 'inventree-python')
             use_token_auth - Use token authentication? (default = True)
             verbose - Print extra debug messages (default = False)
             timeout - Set timeout to use (in seconds). Default: 10
@@ -64,7 +63,6 @@
         self.username = kwargs.get('username', os.environ.get('INVENTREE_API_USERNAME', None))
         self.password = kwargs.get('password', os.environ.get('INVENTREE_API_PASSWORD', None))
         self.token = kwargs.get('token', os.environ.get('INVENTREE_API_TOKEN', None))
-        self.token_name = kwargs.get('token_name', 'inventree-python')
         self.timeout = kwargs.get('timeout', os.environ.get('INVENTREE_API_TIMEOUT', 10))
         self.proxies = kwargs.get('proxies', dict())
 
@@ -73,8 +71,6 @@
 
         self.auth = None
         self.connected = False
-
-        logger.setLevel(logging.DEBUG if self.verbose else logging.INFO)
 
         if kwargs.get('connect', True):
             self.connect()
@@ -153,7 +149,7 @@
         url = urljoin(self.api_url, endpoint_url)
 
         # Ensure the API URL ends with a trailing slash
-        if not url.endswith('/') and '?' not in url:
+        if not url.endswith('/'):
             url += '/'
 
         return url
@@ -171,17 +167,13 @@
 
         try:
             response = self.get('/user/me/')
-<<<<<<< HEAD
-        except Exception:
-            return False
-        
-        if 'username' not in response:
-            logger.fatal("Username not returned by server")
-=======
         except requests.exceptions.HTTPError as e:
             logger.fatal(f"Authentication error: {str(type(e))}")
->>>>>>> 81bf901f
             return False
+        except Exception as e:
+            logger.fatal(f"Unhandled server error: {str(type(e))}")
+            # Re-throw the exception
+            raise e
 
         # set user_name if not initially set
         if not self.username:
@@ -244,7 +236,7 @@
 
         if not self.username or not self.password:
             raise AttributeError('Supply username and password to request token')
-        
+
         logger.info("Requesting auth token from server...")
 
         if not self.connected:
@@ -253,14 +245,11 @@
 
         # Request an auth token from the server
         try:
-            url = '/user/token/'
-            if self.token_name:
-                url += f'?name={self.token_name}'
-            response = self.get(url)
+            response = self.get('/user/token/')
         except Exception as e:
             logger.error(f"Error requesting token: {str(type(e))}")
             return None
-        
+
         if 'token' not in response:
             logger.error(f"Token not returned by server: {response}")
             return None
@@ -341,29 +330,18 @@
         # Send request to server!
         try:
             response = methods[method](api_url, **payload)
-            # response.raise_for_status()
-        except Timeout:
-            raise requests.exceptions.Timeout(f"Server timed out during api.request - {method} @ {api_url}. Timeout {payload['timeout']} s.")
-        except Exception as err:
+        except Timeout as e:
+            # Re-throw Timeout, and add a message to the log
+            logger.critical(f"Server timed out during api.request - {method} @ {api_url}. Timeout {payload['timeout']} s.")
+            raise e
+        except Exception as e:
             # Re-thrown any caught errors, and add a message to the log
-            logger.exception(f"{str(err.__class__.__name__)} error - {method} @ {api_url} (status {err.response.status_code if err.response else 'None'})")
-
-            try:
-                data = response.json()
-
-                if type(data) is dict:
-                    for k, v in err.response.json().items():
-                        logger.error(" - %s: %s", k, v)
-                else:
-                    logger.error(" - %s", data)
-            except (UnboundLocalError, AttributeError):
-                # No response object available
-                pass
-
-            raise err
+            logger.critical(f"Error at api.request - {method} @ {api_url}")
+            raise e
 
         if response is None:
-            raise requests.exceptions.HTTPError(f"Null response - {method} '{api_url}'")
+            logger.error(f"Null response - {method} '{api_url}'")
+            return None
 
         logger.info(f"Request: {method} {api_url} - {response.status_code}")
 
