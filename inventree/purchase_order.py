"""
PurchaseOrder models
"""

import inventree.base
import inventree.company
<<<<<<< HEAD
import inventree.report
=======
import inventree.part
>>>>>>> 52e6b6b8


class PurchaseOrder(
    inventree.base.MetadataMixin,
    inventree.base.InventreeObject,
    inventree.base.StatusMixin,
    inventree.report.ReportPrintingMixin,
):
    """ Class representing the PurchaseOrder database model """

    URL = 'order/po'

    # Setup for Report mixin
    REPORTNAME = 'po'
    REPORTITEM = 'order'

    def getSupplier(self):
        """Return the supplier (Company) associated with this order"""
        return inventree.company.Company(self._api, self.supplier)

    def getContact(self):
        """Return the contact associated with this order"""
        if self.contact is not None:
            return inventree.company.Contact(self._api, self.contact)
        else:
            return None

    def getLineItems(self, **kwargs):
        """ Return the line items associated with this order """
        return PurchaseOrderLineItem.list(self._api, order=self.pk, **kwargs)

    def getExtraLineItems(self, **kwargs):
        """ Return the line items associated with this order """
        return PurchaseOrderExtraLineItem.list(self._api, order=self.pk, **kwargs)

    def addLineItem(self, **kwargs):
        """
        Create (and return) new PurchaseOrderLineItem object against this PurchaseOrder
        """

        kwargs['order'] = self.pk

        return PurchaseOrderLineItem.create(self._api, data=kwargs)

    def addExtraLineItem(self, **kwargs):
        """
        Create (and return) new PurchaseOrderExtraLineItem object against this PurchaseOrder
        """

        kwargs['order'] = self.pk

        return PurchaseOrderExtraLineItem.create(self._api, data=kwargs)

    def getAttachments(self):
        return PurchaseOrderAttachment.list(self._api, order=self.pk)

    def uploadAttachment(self, attachment, comment=''):
        return PurchaseOrderAttachment.upload(
            self._api,
            attachment,
            comment=comment,
            order=self.pk,
        )

    def issue(self, **kwargs):
        """
        Issue the purchase order
        """

        # Return
        return self._statusupdate(status='issue', **kwargs)

    def receiveAll(self, location, status=10):
        """
        Receive all of the purchase order items, into the given location.

        Note that the location may be overwritten if a destination is saved in the PO for the line item.

        By default, the status is set to OK (Code 10).

        To modify the defaults, use the arguments:
            status: Status code
                    10 OK
                    50 ATTENTION
                    55 DAMAGED
                    60 DESTROYED
                    65 REJECTED
                    70 LOST
                    75 QUARANTINED
                    85 RETURNED
        """

        # Check if location is a model - or try to get an integer
        try:
            location_id = location.pk
        except:  # noqa:E722
            location_id = int(location)

        # Prepare request data
        items = list()
        for li in self.getLineItems():
            quantity_to_receive = li.quantity - li.received
            # Make sure quantity > 0
            if quantity_to_receive > 0:
                items.append(
                    {
                        'line_item': li.pk,
                        'supplier_part': li.part,
                        'quantity': quantity_to_receive,
                        'status': status,
                        'location': location_id,
                    }
                )

        # If nothing is left, quit here
        if len(items) < 1:
            return None

        data = {
            'items': items,
            'location': location_id
        }

        # Set the url
        URL = f"{self.URL}/{self.pk}/receive/"

        # Send data
        response = self._api.post(URL, data)

        # Reload
        self.reload()

        # Return
        return response


class PurchaseOrderLineItem(
    inventree.base.InventreeObject,
    inventree.base.MetadataMixin,
):
    """ Class representing the PurchaseOrderLineItem database model """

    URL = 'order/po-line'

    def getSupplierPart(self):
        """
        Return the SupplierPart associated with this PurchaseOrderLineItem
        """
        return inventree.company.SupplierPart(self._api, self.part)

    def getPart(self):
        """
        Return the Part referenced by the associated SupplierPart
        """
        return inventree.part.Part(self._api, self.getSupplierPart().part)

    def getOrder(self):
        """
        Return the PurchaseOrder to which this PurchaseOrderLineItem belongs
        """
        return PurchaseOrder(self._api, self.order)

    def receive(self, quantity=None, status=10, location=None, batch_code='', serial_numbers=''):
        """
        Mark this line item as received.

        By default, receives all remaining items in the order, and puts them in the destination defined in the PO.
        The status is set to OK (Code 10).

        To modify the defaults, use the arguments:
            quantity: Number of units to receive. If None, will calculate the quantity not yet received and receive these.
            status: Status code
                    10 OK
                    50 ATTENTION
                    55 DAMAGED
                    60 DESTROYED
                    65 REJECTED
                    70 LOST
                    75 QUARANTINED
                    85 RETURNED
            location: Location ID, or a StockLocation item

        If given, the following arguments are also sent as parameters:
            batch_code
            serial_numbers
        """

        if quantity is None:
            # Subtract number of already received lines from the order quantity
            quantity = self.quantity - self.received

        if location is None:
            location_id = self.destination
        else:
            # Check if location is a model - or try to get an integer
            try:
                location_id = location.pk
            except:  # noqa:E722
                location_id = int(location)

        # Prepare request data
        data = {
            'items': [
                {
                    'line_item': self.pk,
                    'supplier_part': self.part,
                    'quantity': quantity,
                    'status': status,
                    'location': location_id,
                    'batch_code': batch_code,
                    'serial_numbers': serial_numbers
                }
            ],
            'location': location_id
        }

        # Set the url
        URL = f"{self.getOrder().URL}/{self.getOrder().pk}/receive/"

        # Send data
        response = self._api.post(URL, data)

        # Reload
        self.reload()

        # Return
        return response


class PurchaseOrderExtraLineItem(
    inventree.base.InventreeObject,
    inventree.base.MetadataMixin,
):
    """ Class representing the PurchaseOrderExtraLineItem database model """

    URL = 'order/po-extra-line'

    def getOrder(self):
        """
        Return the PurchaseOrder to which this PurchaseOrderLineItem belongs
        """
        return PurchaseOrder(self._api, self.order)


class PurchaseOrderAttachment(inventree.base.Attachment):
    """Class representing a file attachment for a PurchaseOrder"""

    URL = 'order/po/attachment'
    REQUIRED_KWARGS = ['order']<|MERGE_RESOLUTION|>--- conflicted
+++ resolved
@@ -4,11 +4,8 @@
 
 import inventree.base
 import inventree.company
-<<<<<<< HEAD
+import inventree.part
 import inventree.report
-=======
-import inventree.part
->>>>>>> 52e6b6b8
 
 
 class PurchaseOrder(
