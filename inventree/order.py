# -*- coding: utf-8 -*-

import inventree.base
import inventree.part
import inventree.company


class PurchaseOrder(
    inventree.base.MetadataMixin,
    inventree.base.InventreeObject,
    inventree.base.StatusMixin
):
    """ Class representing the PurchaseOrder database model """

    URL = 'order/po'

    def getLineItems(self, **kwargs):
        """ Return the line items associated with this order """
        return PurchaseOrderLineItem.list(self._api, order=self.pk, **kwargs)

    def getExtraLineItems(self, **kwargs):
        """ Return the line items associated with this order """
        return PurchaseOrderExtraLineItem.list(self._api, order=self.pk, **kwargs)

    def addLineItem(self, **kwargs):
        """
        Create (and return) new PurchaseOrderLineItem object against this PurchaseOrder
        """

        kwargs['order'] = self.pk

        return PurchaseOrderLineItem.create(self._api, data=kwargs)

    def addExtraLineItem(self, **kwargs):
        """
        Create (and return) new PurchaseOrderExtraLineItem object against this PurchaseOrder
        """

        kwargs['order'] = self.pk

        return PurchaseOrderExtraLineItem.create(self._api, data=kwargs)

    def getAttachments(self):
        return PurchaseOrderAttachment.list(self._api, order=self.pk)
    
    def uploadAttachment(self, attachment, comment=''):
        return PurchaseOrderAttachment.upload(
            self._api,
            attachment,
            comment=comment,
            order=self.pk,
        )

    def issue(self):
<<<<<<< HEAD
        return self._statusupdate(status='issue')

=======
        """
        Issue the purchase order
        """

        # Return
        return self._statusupdate(status='issue')
>>>>>>> 4baf86ba

class PurchaseOrderLineItem(inventree.base.InventreeObject):
    """ Class representing the PurchaseOrderLineItem database model """

    URL = 'order/po-line'

    def getSupplierPart(self):
        """
        Return the SupplierPart associated with this PurchaseOrderLineItem
        """
        return inventree.company.SupplierPart(self._api, self.part)

    def getPart(self):
        """
        Return the Part referenced by the associated SupplierPart
        """
        return inventree.part.Part(self._api, self.getSupplierPart().part)

    def getOrder(self):
        """
        Return the PurchaseOrder to which this PurchaseOrderLineItem belongs
        """
        return PurchaseOrder(self._api, self.order)


class PurchaseOrderExtraLineItem(inventree.base.InventreeObject):
    """ Class representing the PurchaseOrderExtraLineItem database model """

    URL = 'order/po-extra-line'

    def getOrder(self):
        """
        Return the PurchaseOrder to which this PurchaseOrderLineItem belongs
        """
        return PurchaseOrder(self._api, self.order)


class PurchaseOrderAttachment(inventree.base.Attachment):
    """Class representing a file attachment for a PurchaseOrder"""

    URL = 'order/po/attachment'

    REQUIRED_KWARGS = ['order']


class SalesOrder(
    inventree.base.MetadataMixin,
    inventree.base.InventreeObject,
    inventree.base.StatusMixin
):
    """ Class respresenting the SalesOrder database model """

    URL = 'order/so'

    def getLineItems(self, **kwargs):
        """ Return the line items associated with this order """
        return SalesOrderLineItem.list(self._api, order=self.pk, **kwargs)

    def getExtraLineItems(self, **kwargs):
        """ Return the line items associated with this order """
        return SalesOrderExtraLineItem.list(self._api, order=self.pk, **kwargs)

    def addLineItem(self, **kwargs):
        """
        Create (and return) new SalesOrderLineItem object against this SalesOrder
        """

        kwargs['order'] = self.pk

        return SalesOrderLineItem.create(self._api, data=kwargs)

    def addExtraLineItem(self, **kwargs):
        """
        Create (and return) new SalesOrderExtraLineItem object against this SalesOrder
        """

        kwargs['order'] = self.pk

        return SalesOrderExtraLineItem.create(self._api, data=kwargs)

    def getAttachments(self):
        return SalesOrderAttachment.list(self._api, order=self.pk)
    
    def uploadAttachment(self, attachment, comment=''):
        return SalesOrderAttachment.upload(
            self._api,
            attachment,
            comment=comment,
            order=self.pk,
        )
    
    def getShipments(self, **kwargs):
        """ Return the shipments associated with this order """
        
        return SalesOrderShipment.list(self._api, order=self.pk, **kwargs)

    def addShipment(self, reference, **kwargs):
        """ Create (and return) new SalesOrderShipment
        against this SalesOrder """

        kwargs['order'] = self.pk
        kwargs['reference'] = reference

        return SalesOrderShipment.create(self._api, data=kwargs)


class SalesOrderLineItem(inventree.base.InventreeObject):
    """ Class representing the SalesOrderLineItem database model """

    URL = 'order/so-line'

    def getPart(self):
        """
        Return the Part object referenced by this SalesOrderLineItem
        """
        return inventree.part.Part(self._api, self.part)

    def getOrder(self):
        """
        Return the SalesOrder to which this SalesOrderLineItem belongs
        """
        return SalesOrder(self._api, self.order)

    def allocateToShipment(self, shipment, stockitems=None, quantity=None):
        """
        Assign the items of this line to the given shipment.
        
        By default, assign the total quantity using the first stock
        item(s) found. As many items as possible, up to the quantity in
        sales order, are assigned.
        
        To limit which stock items can be used, supply a list of stockitems
        to use in the argument stockitems.
        
        To limit how many items are assigned, supply a quantity to the
        argument quantity. This can also be used to over-assign the items,
        as no check for the amounts in the sales order is performed.

        This function returns a list of items assigned during this call.
        If nothing is returned, this means that nothing was assigned,
        possibly because no stock items are available.
        """

        # If stockitems are not defined, get the list
        if stockitems is None:
            stockitems = self.getPart().getStockItems()

        # If no quantity is defined, calculate the number of required items
        # This is the number of sold items not yet allocated, but can not
        # be higher than the number of allocated items
        if quantity is None:
            required_amount = min(
                self.quantity - self.allocated, self.available_stock
            )

        else:
            try:
                required_amount = int(quantity)
            except ValueError:
                raise ValueError(
                    "Argument quantity must be convertible to an integer"
                )

        # Look through stock items, assign items until the required amount
        # is reached
        items = list()
        for SI in stockitems:
            
            # Check if we are done
            if required_amount <= 0:
                continue
            
            # Check that this item has available stock
            if SI.quantity - SI.allocated > 0:
                thisitem = {
                    "line_item": self.pk,
                    "quantity": min(
                        required_amount, SI.quantity - SI.allocated
                    ),
                    "stock_item": SI.pk
                }

                # Correct the required amount
                required_amount -= thisitem["quantity"]

                # Append
                items.append(thisitem)

        # Use SalesOrderShipment method to perform allocation
        if len(items) > 0:
            return shipment.allocateItems(items)


class SalesOrderExtraLineItem(inventree.base.InventreeObject):
    """ Class representing the SalesOrderExtraLineItem database model """

    URL = 'order/so-extra-line'

    def getOrder(self):
        """
        Return the SalesOrder to which this SalesOrderLineItem belongs
        """
        return SalesOrder(self._api, self.order)


class SalesOrderAttachment(inventree.base.Attachment):
    """Class representing a file attachment for a SalesOrder"""

    URL = 'order/so/attachment'

    REQUIRED_KWARGS = ['order']


class SalesOrderShipment(
    inventree.base.InventreeObject,
    inventree.base.StatusMixin
):
    """Class representing a shipment for a SalesOrder"""

    URL = 'order/so/shipment'

    def getOrder(self):
        """
        Return the SalesOrder to which this SalesOrderShipment belongs
        """
        return SalesOrder(self._api, self.order)

    def allocateItems(self, items=[]):
        """
        Function to allocate items to the current shipment
        
        items is expected to be a list containing dicts, one for each item
        to be assigned. Each dict should contain three parameters, as
        follows:
            items = [{
                "line_item": 25,
                "quantity": 150,
                "stock_item": 26
            }
        """

        # Customise URL
        url = f'order/so/{self.getOrder().pk}/allocate'

        # Create data from given inputs
        data = {
            'items': items,
            'shipment': self.pk
        }

        # Send data
        response = self._api.post(url, data)

        # Reload
        self.reload()

        # Return
        return response

    def complete(
        self,
        shipment_date=None,
        tracking_number='',
        invoice_number='',
        link=''
    ):
        """
        Complete the shipment, with given shipment_date, or reasonable
        defaults.
        """

        # Create data from given inputs
        data = {
            'shipment_date': shipment_date,
            'tracking_number': tracking_number,
            'invoice_number': invoice_number,
            'link': link
        }

        # Return
        return self._statusupdate(status='ship', data=data)

    def ship(self, *args, **kwargs):
        """Alias for complete function"""
        self.complete(*args, **kwargs)<|MERGE_RESOLUTION|>--- conflicted
+++ resolved
@@ -52,17 +52,12 @@
         )
 
     def issue(self):
-<<<<<<< HEAD
-        return self._statusupdate(status='issue')
-
-=======
         """
         Issue the purchase order
         """
 
         # Return
         return self._statusupdate(status='issue')
->>>>>>> 4baf86ba
 
 class PurchaseOrderLineItem(inventree.base.InventreeObject):
     """ Class representing the PurchaseOrderLineItem database model """
