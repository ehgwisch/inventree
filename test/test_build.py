--- conflicted
+++ resolved
@@ -74,7 +74,6 @@
 
         self.assertEqual(len(build.getAttachments()), n + 1)
 
-<<<<<<< HEAD
     def test_build_attachment_bulk_delete(self):
         """Test 'bulk delete' operation for the BuildAttachment class"""
 
@@ -118,8 +117,7 @@
 
         # All attachments for this Build should have been deleted
         self.assertEqual(len(BuildAttachment.list(self.api, build=build.pk)), 0)
-=======
->>>>>>> 7c3c2e4f
+
 
     def test_build_cancel(self):
         """
